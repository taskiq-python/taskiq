--- conflicted
+++ resolved
@@ -37,16 +37,10 @@
 @broker.task(
     schedule=[
         {
-<<<<<<< HEAD
             "cron": "* * * * *", # type: str, either cron, interval or time should be specified.
             "cron_offset": None, # type: str | timedelta | None, can be omitted.
             "interval": None,  # type: int | timedelta, either cron, interval or time should be specified.
             "time": None,  # type: datetime | None, either cron, interval or time should be specified.
-=======
-            "cron": "*/1 * * * *", # type: str, either cron or time should be specified.
-            "cron_offset": None # type: str | timedelta | None, can be omitted.
-            "time": None  # type: datetime | None, either cron or time should be specified.
->>>>>>> 9339f9d5
             "args": [], # type List[Any] | None, can be omitted.
             "kwargs": {}, # type: Dict[str, Any] | None, can be omitted.
             "labels": {}, # type: Dict[str, Any] | None, can be omitted.
