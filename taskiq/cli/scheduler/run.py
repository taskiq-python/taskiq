--- conflicted
+++ resolved
@@ -1,20 +1,13 @@
 import asyncio
 import inspect
 import sys
-from datetime import datetime, timedelta
+from datetime import datetime, timedelta, timezone
 from logging import basicConfig, getLogger
-<<<<<<< HEAD
 from typing import Any, Dict, List, Optional, Union
+from zoneinfo import ZoneInfo
 
 import pycron
-import pytz
 from typing_extensions import TypeAlias
-=======
-from typing import Any, Dict, List, Optional, Set, Tuple
-from zoneinfo import ZoneInfo
-
-from pycron import is_now
->>>>>>> cb1e5e69
 
 from taskiq.abc.schedule_source import ScheduleSource
 from taskiq.cli.scheduler.args import SchedulerArgs
@@ -100,7 +93,6 @@
 
     :raises CronValueError: On invalid cron value.
     """
-<<<<<<< HEAD
     if last_run is not None:
         seconds_spend = (now - last_run).total_seconds()
         seconds_should_sped = timedelta(minutes=1).total_seconds()
@@ -113,7 +105,7 @@
     # If timezone was specified as string we convert it timezone
     # offset and then apply.
     elif offset and isinstance(offset, str):
-        now = now.astimezone(pytz.timezone(offset))
+        now = now.astimezone(ZoneInfo(offset))
 
     try:
         return pycron.is_now(cron_value, now)
@@ -164,33 +156,6 @@
 
 
 async def send(
-=======
-    now = datetime.now(tz=timezone.utc)
-    if task.cron is not None:
-        # If user specified cron offset we apply it.
-        # If it's timedelta, we simply add the delta to current time.
-        if task.cron_offset and isinstance(task.cron_offset, timedelta):
-            now += task.cron_offset
-        # If timezone was specified as string we convert it timezone
-        # offset and then apply.
-        elif task.cron_offset and isinstance(task.cron_offset, str):
-            now = now.astimezone(ZoneInfo(task.cron_offset))
-        if is_now(task.cron, now):
-            return 0
-        return None
-    if task.time is not None:
-        task_time = to_tz_aware(task.time)
-        if task_time <= now:
-            return 0
-        delay = task_time - now
-        if delay.microseconds:
-            return int(delay.total_seconds()) + 1
-        return int(delay.total_seconds())
-    return None
-
-
-async def delayed_send(
->>>>>>> cb1e5e69
     scheduler: TaskiqScheduler,
     source: ScheduleSource,
     task: ScheduledTask,
@@ -211,11 +176,10 @@
 
 
 async def _sleep_until_next_second() -> None:
-    now = datetime.now(tz=pytz.UTC)
+    now = datetime.now(tz=timezone.utc)
     await asyncio.sleep(1 - now.microsecond / 1_000_000)
 
 
-<<<<<<< HEAD
 class SchedulerLoop:
     """Abstraction over scheduler loop."""
 
@@ -242,33 +206,6 @@
 
         new_schedules_ids: set[str] = set()
         for source, task_list in self.scheduled_tasks.items():
-=======
-    :param scheduler: current scheduler.
-    :param interval: interval to check for schedule updates.
-    """
-    loop = asyncio.get_event_loop()
-    running_schedules: Dict[str, asyncio.Task[Any]] = {}
-    ran_cron_jobs: Set[str] = set()
-    current_minute = datetime.now(tz=timezone.utc).minute
-    while True:
-        now = datetime.now(tz=timezone.utc)
-        # If minute changed, we need to clear
-        # ran_cron_jobs set and update current minute.
-        if now.minute != current_minute:
-            current_minute = now.minute
-            ran_cron_jobs.clear()
-        # If interval is not None, we need to
-        # calculate next run time using it.
-        if interval is not None:
-            next_run = now + interval
-        # otherwise we need assume that
-        # we will run it at the start of the next minute.
-        # as crontab does.
-        else:
-            next_run = (now + timedelta(minutes=1)).replace(second=1, microsecond=0)
-        scheduled_tasks = await get_all_schedules(scheduler)
-        for source, task_list in scheduled_tasks:
->>>>>>> cb1e5e69
             logger.debug("Got %d schedules from source %s.", len(task_list), source)
             new_schedules_ids.update({t.schedule_id for t in task_list})
 
@@ -299,7 +236,7 @@
             )
 
     def _mark_cron_tasks_as_already_run(self) -> None:
-        current_minute = datetime.now(tz=pytz.UTC).replace(second=0, microsecond=0)
+        current_minute = datetime.now(tz=timezone.utc).replace(second=0, microsecond=0)
         for _, task_list in self.scheduled_tasks.items():
             for task in task_list:
                 if task.cron is not None:
@@ -327,7 +264,6 @@
                     task.task_name,
                     task.schedule_id,
                 )
-<<<<<<< HEAD
             if is_ready_to_send:
                 self.cron_tasks_last_run[task.schedule_id] = now
 
@@ -377,7 +313,7 @@
         running_schedules: Dict[str, asyncio.Task[Any]] = {}
 
         self.scheduled_tasks = await get_all_schedules(self.scheduler)
-        self.scheduled_tasks_updated_at = datetime.now(tz=pytz.UTC)
+        self.scheduled_tasks_updated_at = datetime.now(tz=timezone.utc)
 
         if skip_first_run:
             self._mark_cron_tasks_as_already_run()
@@ -385,7 +321,7 @@
         await _sleep_until_next_second()
 
         while True:
-            now = datetime.now(tz=pytz.UTC)
+            now = datetime.now(tz=timezone.utc)
             next_run = (now + loop_interval).replace(microsecond=0)
 
             if now - self.scheduled_tasks_updated_at >= update_interval:
@@ -414,20 +350,12 @@
                             ),
                         )
 
-            delay = next_run - datetime.now(tz=pytz.UTC)
+            delay = next_run - datetime.now(tz=timezone.utc)
             logger.debug(
                 "Sleeping for %.3f seconds before getting schedules.",
                 delay.total_seconds(),
             )
             await asyncio.sleep(delay.total_seconds())
-=======
-        delay = next_run - datetime.now(tz=timezone.utc)
-        logger.debug(
-            "Sleeping for %.2f seconds before getting schedules.",
-            delay.total_seconds(),
-        )
-        await asyncio.sleep(delay.total_seconds())
->>>>>>> cb1e5e69
 
 
 async def run_scheduler(args: SchedulerArgs) -> None:
