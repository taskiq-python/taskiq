"""Distributed task manager."""
from importlib.metadata import version

from taskiq_dependencies import Depends as TaskiqDepends

from taskiq.abc.broker import AsyncBroker, AsyncTaskiqDecoratedTask
from taskiq.abc.formatter import TaskiqFormatter
from taskiq.abc.middleware import TaskiqMiddleware
from taskiq.abc.result_backend import AsyncResultBackend
from taskiq.abc.schedule_source import ScheduleSource
from taskiq.acks import AckableMessage
from taskiq.brokers.inmemory_broker import InMemoryBroker
from taskiq.brokers.shared_broker import async_shared_broker
from taskiq.brokers.zmq_broker import ZeroMQBroker
from taskiq.context import Context
from taskiq.depends.progress_tracker import ProgressTracker, TaskProgress, TaskState
from taskiq.events import TaskiqEvents
from taskiq.exceptions import (
    NoResultError,
    ResultGetError,
    ResultIsReadyError,
    SecurityError,
    SendTaskError,
    TaskiqError,
    TaskiqResultTimeoutError,
)
from taskiq.funcs import gather
from taskiq.message import BrokerMessage, TaskiqMessage
from taskiq.middlewares.prometheus_middleware import PrometheusMiddleware
from taskiq.middlewares.retry_middleware import SimpleRetryMiddleware
from taskiq.result import TaskiqResult
from taskiq.scheduler.scheduled_task import ScheduledTask
from taskiq.scheduler.scheduler import TaskiqScheduler
from taskiq.state import TaskiqState
from taskiq.task import AsyncTaskiqTask

__version__ = version("taskiq")
__all__ = [
    "__version__",
    "gather",
    "Context",
    "AsyncBroker",
    "TaskiqError",
    "TaskiqState",
    "TaskiqResult",
    "ZeroMQBroker",
    "TaskiqEvents",
    "SecurityError",
    "TaskiqMessage",
    "BrokerMessage",
    "ResultGetError",
    "ScheduledTask",
    "TaskiqDepends",
    "NoResultError",
    "SendTaskError",
    "AckableMessage",
    "InMemoryBroker",
    "ScheduleSource",
    "TaskiqScheduler",
    "TaskiqFormatter",
    "AsyncTaskiqTask",
    "TaskiqMiddleware",
    "ResultIsReadyError",
    "AsyncResultBackend",
    "async_shared_broker",
    "PrometheusMiddleware",
<<<<<<< HEAD
    "ProgressTracker",
    "TaskProgress",
    "TaskState",
=======
    "SimpleRetryMiddleware",
    "AsyncTaskiqDecoratedTask",
    "TaskiqResultTimeoutError",
>>>>>>> d7084681
]<|MERGE_RESOLUTION|>--- conflicted
+++ resolved
@@ -13,7 +13,6 @@
 from taskiq.brokers.shared_broker import async_shared_broker
 from taskiq.brokers.zmq_broker import ZeroMQBroker
 from taskiq.context import Context
-from taskiq.depends.progress_tracker import ProgressTracker, TaskProgress, TaskState
 from taskiq.events import TaskiqEvents
 from taskiq.exceptions import (
     NoResultError,
@@ -64,13 +63,7 @@
     "AsyncResultBackend",
     "async_shared_broker",
     "PrometheusMiddleware",
-<<<<<<< HEAD
-    "ProgressTracker",
-    "TaskProgress",
-    "TaskState",
-=======
     "SimpleRetryMiddleware",
     "AsyncTaskiqDecoratedTask",
     "TaskiqResultTimeoutError",
->>>>>>> d7084681
 ]