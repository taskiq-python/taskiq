import asyncio
import inspect
from concurrent.futures import Executor
from logging import getLogger
from time import time
from typing import Any, Callable, Dict, List, Optional, Set, Union, get_type_hints

import anyio
from taskiq_dependencies import DependencyGraph

from taskiq.abc.broker import AckableMessage, AsyncBroker
from taskiq.abc.middleware import TaskiqMiddleware
from taskiq.acks import AcknowledgeType
from taskiq.context import Context
from taskiq.exceptions import NoResultError
from taskiq.message import TaskiqMessage
from taskiq.receiver.params_parser import parse_params
from taskiq.result import TaskiqResult
from taskiq.state import TaskiqState
from taskiq.utils import maybe_awaitable

logger = getLogger(__name__)
QUEUE_DONE = b"-1"


def _run_sync(
    target: Callable[..., Any],
    args: List[Any],
    kwargs: Dict[str, Any],
) -> Any:
    """
    Runs function synchronously.

    We use this function, because
    we cannot pass kwargs in loop.run_with_executor().

    :param target: function to execute.
    :param args: list of function's args.
    :param kwargs: dict of function's kwargs.
    :return: result of function's execution.
    """
    return target(*args, **kwargs)


class Receiver:
    """Class that uses as a callback handler."""

    def __init__(
        self,
        broker: AsyncBroker,
        executor: Optional[Executor] = None,
        validate_params: bool = True,
        max_async_tasks: "Optional[int]" = None,
        max_prefetch: int = 0,
        propagate_exceptions: bool = True,
        run_starup: bool = True,
        ack_type: Optional[AcknowledgeType] = None,
        on_exit: Optional[Callable[["Receiver"], None]] = None,
    ) -> None:
        self.broker = broker
        self.executor = executor
        self.run_startup = run_starup
        self.validate_params = validate_params
        self.task_signatures: Dict[str, inspect.Signature] = {}
        self.task_hints: Dict[str, Dict[str, Any]] = {}
        self.dependency_graphs: Dict[str, DependencyGraph] = {}
        self.propagate_exceptions = propagate_exceptions
        self.on_exit = on_exit
        self.ack_time = ack_type or AcknowledgeType.WHEN_SAVED
        self.known_tasks: Set[str] = set()
        for task in self.broker.get_all_tasks().values():
            self._prepare_task(task.task_name, task.original_func)
        self.sem: "Optional[asyncio.Semaphore]" = None
        if max_async_tasks is not None and max_async_tasks > 0:
            self.sem = asyncio.Semaphore(max_async_tasks)
        else:
            logger.warning(
                "Setting unlimited number of async tasks "
                "can result in undefined behavior",
            )
        self.sem_prefetch = asyncio.Semaphore(max_prefetch)

    async def callback(  # noqa: C901, PLR0912
        self,
        message: Union[bytes, AckableMessage],
        raise_err: bool = False,
    ) -> None:
        """
        Receive new message and execute tasks.

        This method is used to process message,
        that came from brokers.

        :raises Exception: if raise_err is true,
            and exception were found while saving result.
        :param message: received message.
        :param raise_err: raise an error if cannot save result in
            result_backend.
        """
        message_data = message.data if isinstance(message, AckableMessage) else message
        try:
            taskiq_msg = self.broker.formatter.loads(message=message_data)
        except Exception as exc:
            logger.warning(
                "Cannot parse message: %s. Skipping execution.\n %s",
                message_data,
                exc,
                exc_info=True,
            )
            return
        logger.debug(f"Received message: {taskiq_msg}")
        task = self.broker.find_task(taskiq_msg.task_name)
        if task is None:
            logger.warning(
                'task "%s" is not found. Maybe you forgot to import it?',
                taskiq_msg.task_name,
            )
            return
        logger.debug(
            "Function for task %s is resolved. Executing...",
            taskiq_msg.task_name,
        )
        for middleware in self.broker.middlewares:
            if middleware.__class__.pre_execute != TaskiqMiddleware.pre_execute:
                taskiq_msg = await maybe_awaitable(
                    middleware.pre_execute(
                        taskiq_msg,
                    ),
                )

        logger.info(
            "Executing task %s with ID: %s",
            taskiq_msg.task_name,
            taskiq_msg.task_id,
        )

        if self.ack_time == AcknowledgeType.WHEN_RECEIVED and isinstance(
            message,
            AckableMessage,
        ):
            await maybe_awaitable(message.ack())

        result = await self.run_task(
            target=task.original_func,
            message=taskiq_msg,
        )

        if self.ack_time == AcknowledgeType.WHEN_EXECUTED and isinstance(
            message,
            AckableMessage,
        ):
            await maybe_awaitable(message.ack())

        for middleware in self.broker.middlewares:
            if middleware.__class__.post_execute != TaskiqMiddleware.post_execute:
                await maybe_awaitable(middleware.post_execute(taskiq_msg, result))

        try:
            if not isinstance(result.error, NoResultError):
                await self.broker.result_backend.set_result(taskiq_msg.task_id, result)

                for middleware in self.broker.middlewares:
                    if middleware.__class__.post_save != TaskiqMiddleware.post_save:
                        await maybe_awaitable(middleware.post_save(taskiq_msg, result))

        except Exception as exc:
            logger.exception(
                "Can't set result in result backend. Cause: %s",
                exc,
                exc_info=True,
            )
            if raise_err:
                raise exc

<<<<<<< HEAD
    async def run_task(  # noqa: C901, WPS210, WPS217
=======
        if self.ack_time == AcknowledgeType.WHEN_SAVED and isinstance(
            message,
            AckableMessage,
        ):
            await maybe_awaitable(message.ack())

    async def run_task(  # noqa: C901, PLR0912, PLR0915
>>>>>>> d7084681
        self,
        target: Callable[..., Any],
        message: TaskiqMessage,
    ) -> TaskiqResult[Any]:
        """
        This function actually executes functions.

        It has all needed parameters in
        message.

        If the target function is async
        it awaits it, if it's sync
        it wraps it in run_sync and executes in
        threadpool executor.

        Also it uses LogsCollector to
        collect logs.

        :param target: function to execute.
        :param message: received message.
        :return: result of execution.
        """
        loop = asyncio.get_running_loop()
        returned = None
        found_exception: "Optional[BaseException]" = None
        signature = None
        if message.task_name not in self.known_tasks:
            self._prepare_task(message.task_name, target)
        if self.validate_params:
            signature = self.task_signatures.get(message.task_name)
        dependency_graph = self.dependency_graphs.get(message.task_name)
        parse_params(signature, self.task_hints.get(message.task_name) or {}, message)

        dep_ctx = None
        # Kwargs are defined in another variable,
        # because we want to update them with
        # kwargs resolved by dependency injector.
        kwargs = {}
        if dependency_graph:
            # Create a context for dependency resolving.
            broker_ctx = self.broker.custom_dependency_context
            broker_ctx.update(
                {
                    Context: Context(message, self.broker),
                    TaskiqState: self.broker.state,
                },
            )
            dep_ctx = dependency_graph.async_ctx(
                broker_ctx,
                self.broker.dependency_overrides or None,
            )
            # Resolve all function's dependencies.

        # Start a timer.
        start_time = time()

        try:
            # We put kwargs resolving here,
            # to be able to catch any exception (for example ),
            # that happen while resolving dependencies.
            if dep_ctx:
                kwargs = await dep_ctx.resolve_kwargs()
            # We udpate kwargs with kwargs from network.
            kwargs.update(message.kwargs)
            is_coroutine = True
            # If the function is a coroutine, we await it.
            if asyncio.iscoroutinefunction(target):
                target_future = target(*message.args, **kwargs)
            else:
                is_coroutine = False
                # If this is a synchronous function, we
                # run it in executor.
                target_future = loop.run_in_executor(
                    self.executor,
                    _run_sync,
                    target,
                    message.args,
                    kwargs,
                )
<<<<<<< HEAD

            while asyncio.iscoroutine(returned):
                returned = await returned

        except BaseException as exc:  # noqa: WPS424
=======
            timeout = message.labels.get("timeout")
            if timeout is not None:
                if not is_coroutine:
                    logger.warning("Timeouts for sync tasks don't work in python well.")
                target_future = asyncio.wait_for(target_future, float(timeout))
            returned = await target_future
        except NoResultError as no_res_exc:
            found_exception = no_res_exc
            logger.warning(
                "Task %s with id %s skipped setting result.",
                message.task_name,
                message.task_id,
            )
        except BaseException as exc:
>>>>>>> d7084681
            found_exception = exc
            logger.error(
                "Exception found while executing function: %s",
                exc,
                exc_info=True,
            )
        # Stop the timer.
        execution_time = time() - start_time
        if dep_ctx:
            args = (None, None, None)
            if found_exception and self.propagate_exceptions:
                args = (  # type: ignore
                    type(found_exception),
                    found_exception,
                    found_exception.__traceback__,
                )
            await dep_ctx.close(*args)

        # Assemble result.
        result: "TaskiqResult[Any]" = TaskiqResult(
            is_err=found_exception is not None,
            log=None,
            return_value=returned,
            execution_time=round(execution_time, 2),
            error=found_exception,
            labels=message.labels,
        )
        # If exception is found we execute middlewares.
        if found_exception is not None:
            for middleware in self.broker.middlewares:
                if middleware.__class__.on_error != TaskiqMiddleware.on_error:
                    await maybe_awaitable(
                        middleware.on_error(
                            message,
                            result,
                            found_exception,
                        ),
                    )

        return result

    async def listen(self) -> None:  # pragma: no cover
        """
        This function iterates over tasks asynchronously.

        It uses listen() method of an AsyncBroker
        to get new messages from queues.
        """
        if self.run_startup:
            await self.broker.startup()
        logger.info("Listening started.")
        queue: "asyncio.Queue[Union[bytes, AckableMessage]]" = asyncio.Queue()

        async with anyio.create_task_group() as gr:
            gr.start_soon(self.prefetcher, queue)
            gr.start_soon(self.runner, queue)

        if self.on_exit is not None:
            self.on_exit(self)

    async def prefetcher(
        self,
        queue: "asyncio.Queue[Union[bytes, AckableMessage]]",
    ) -> None:
        """
        Prefetch tasks data.

        :param queue: queue for prefetched data.
        """
        iterator = self.broker.listen()

        while True:
            try:
                await self.sem_prefetch.acquire()
                message = await iterator.__anext__()
                await queue.put(message)
            except asyncio.CancelledError:
                break
            except StopAsyncIteration:
                break

        await queue.put(QUEUE_DONE)

    async def runner(
        self,
        queue: "asyncio.Queue[Union[bytes, AckableMessage]]",
    ) -> None:
        """
        Run tasks.

        :param queue: queue with prefetched data.
        """
        tasks: Set[asyncio.Task[Any]] = set()

        def task_cb(task: "asyncio.Task[Any]") -> None:
            """
            Callback for tasks.

            This function used to remove task
            from the list of active tasks and release
            the semaphore, so other tasks can use it.

            :param task: finished task
            """
            tasks.discard(task)
            if self.sem is not None:
                self.sem.release()

        while True:
            # Waits for semaphore to be released.
            if self.sem is not None:
                await self.sem.acquire()

            self.sem_prefetch.release()
            message = await queue.get()
            if message is QUEUE_DONE:
                break

            task = asyncio.create_task(
                self.callback(message=message, raise_err=False),
            )
            tasks.add(task)

            # We want the task to remove itself from the set when it's done.
            #
            # Because if we won't save it anywhere,
            # python's GC can silently cancel task
            # and this behaviour considered to be a Hisenbug.
            # https://textual.textualize.io/blog/2023/02/11/the-heisenbug-lurking-in-your-async-code/
            task.add_done_callback(task_cb)

    def _prepare_task(self, name: str, handler: Callable[..., Any]) -> None:
        """
        Prepare task for execution.

        This function gets function's signature,
        type hints and builds dependency graph.

        It's useful for dynamic dependency resolution,
        because sometimes the receiver can get
        funcion that is defined in runtime. We need
        to be aware of that.

        :param name: task name.
        :param handler: task handler.
        """
        self.known_tasks.add(name)
        self.task_signatures[name] = inspect.signature(handler)
        self.task_hints[name] = get_type_hints(handler)
        self.dependency_graphs[name] = DependencyGraph(handler)<|MERGE_RESOLUTION|>--- conflicted
+++ resolved
@@ -172,9 +172,6 @@
             if raise_err:
                 raise exc
 
-<<<<<<< HEAD
-    async def run_task(  # noqa: C901, WPS210, WPS217
-=======
         if self.ack_time == AcknowledgeType.WHEN_SAVED and isinstance(
             message,
             AckableMessage,
@@ -182,7 +179,6 @@
             await maybe_awaitable(message.ack())
 
     async def run_task(  # noqa: C901, PLR0912, PLR0915
->>>>>>> d7084681
         self,
         target: Callable[..., Any],
         message: TaskiqMessage,
@@ -262,13 +258,6 @@
                     message.args,
                     kwargs,
                 )
-<<<<<<< HEAD
-
-            while asyncio.iscoroutine(returned):
-                returned = await returned
-
-        except BaseException as exc:  # noqa: WPS424
-=======
             timeout = message.labels.get("timeout")
             if timeout is not None:
                 if not is_coroutine:
@@ -283,7 +272,6 @@
                 message.task_id,
             )
         except BaseException as exc:
->>>>>>> d7084681
             found_exception = exc
             logger.error(
                 "Exception found while executing function: %s",
