--- conflicted
+++ resolved
@@ -1,13 +1,7 @@
 import asyncio
 from collections import OrderedDict
 from concurrent.futures import ThreadPoolExecutor
-<<<<<<< HEAD
-from typing import Any, AsyncGenerator, Optional, Set, TypeVar, get_type_hints
-
-from taskiq_dependencies import DependencyGraph
-=======
-from typing import Any, AsyncGenerator, Set, TypeVar
->>>>>>> d7084681
+from typing import Any, AsyncGenerator, Optional, Set, TypeVar
 
 from taskiq.abc.broker import AsyncBroker
 from taskiq.abc.result_backend import AsyncResultBackend, TaskiqResult
@@ -98,9 +92,11 @@
         :param task_id: task id
         :param progress: task execution progress
         """
-        if self.max_stored_results != -1:
-            if len(self.progress) >= self.max_stored_results:
-                self.progress.popitem(last=False)
+        if (
+            self.max_stored_results != -1
+            and len(self.progress) >= self.max_stored_results
+        ):
+            self.progress.popitem(last=False)
 
         self.progress[task_id] = progress
 
