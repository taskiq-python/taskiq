[tool.poetry]
name = "taskiq"
version = "0.0.0"
description = "Distributed task queue with full async support"
authors = ["Pavel Kirilin <win10@list.ru>"]
maintainers = ["Pavel Kirilin <win10@list.ru>"]
readme = "README.md"
repository = "https://github.com/taskiq-python/taskiq"
homepage = "https://taskiq-python.github.io/"
documentation = "https://taskiq-python.github.io/"
license = "LICENSE"
classifiers = [
    "Typing :: Typed",
    "Programming Language :: Python",
    "Programming Language :: Python :: 3",
    "Programming Language :: Python :: 3 :: Only",
    "Programming Language :: Python :: 3.8",
    "Programming Language :: Python :: 3.9",
    "Programming Language :: Python :: 3.10",
    "Programming Language :: Python :: 3.11",
    "Programming Language :: Python :: 3.12",
    "Programming Language :: Python :: 3.13",
    "Operating System :: OS Independent",
    "Intended Audience :: Developers",
    "Topic :: System :: Networking",
    "Development Status :: 3 - Alpha",
]
keywords = ["taskiq", "tasks", "distributed", "async"]

[tool.poetry.dependencies]
python = "^3.9"
typing-extensions = ">=3.10.0.0"
pydantic = ">=1.0,<=3.0"
importlib-metadata = "*"
pycron = "^3.0.0"
taskiq_dependencies = ">=1.3.1,<2"
anyio = ">=3"
packaging = ">=19"
# For prometheus metrics
prometheus_client = { version = "^0", optional = true }
# For ZMQBroker
pyzmq = { version = "^26", optional = true }
# For speed
uvloop = { version = ">=0.16.0,<1", optional = true, markers = "sys_platform != 'win32'" }
# For hot-reload.
watchdog = { version = "^4", optional = true }
gitignore-parser = { version = "^0", optional = true }
pytz = "*"
orjson = { version = "^3", optional = true }
msgpack = { version = "^1.0.7", optional = true }
cbor2 = { version = "^5", optional = true }
aiohttp = "^3"
# For health checks
izulu = "0.50.0"
aiohttp = "^3"

[tool.poetry.group.dev.dependencies]
pytest = "^7.1.2"
ruff = "^0"
black = { version = "^22.6.0", allow-prereleases = true }
mypy = "^1"
pre-commit = "^4.3.0"
coverage = "^6.4.2"
pytest-cov = "^3.0.0"
mock = "^4.0.3"
pytest-xdist = { version = "^2.5.0", extras = ["psutil"] }
types-mock = "^4.0.15"
tox = "^4.6.4"
freezegun = "^1.2.2"
pytest-mock = "^3.11.1"
tzlocal = "^5.0.1"
types-tzlocal = "^5.0.1.1"
types-pytz = "^2023.3.1.1"

[tool.poetry.extras]
zmq = ["pyzmq"]
uv = ["uvloop"]
metrics = ["prometheus_client"]
reload = ["watchdog", "gitignore-parser"]
orjson = ["orjson"]
msgpack = ["msgpack"]
cbor = ["cbor2"]
health = ["aiohttp"]

[tool.poetry.scripts]
taskiq = "taskiq.__main__:main"

[tool.poetry.plugins.taskiq_cli]
worker = "taskiq.cli.worker.cmd:WorkerCMD"
scheduler = "taskiq.cli.scheduler.cmd:SchedulerCMD"

[tool.mypy]
strict = true
ignore_missing_imports = true
allow_subclassing_any = true
allow_untyped_calls = true
pretty = true
show_error_codes = true
implicit_reexport = true
allow_untyped_decorators = true
warn_return_any = false
warn_unused_ignores = false

[tool.isort]
profile = "black"
multi_line_output = 3

[tool.pytest.ini_options]
log_level = 'INFO'

[tool.coverage.run]
omit = [
    "taskiq/__main__.py",
    "taskiq/abc/cmd.py",
    "taskiq/cli/scheduler/args.py",
    "taskiq/cli/scheduler/cmd.py",
    "taskiq/cli/utils.py",
    "taskiq/cli/worker/args.py",
    "taskiq/cli/worker/async_task_runner.py",
    "taskiq/cli/worker/cmd.py",
]

[build-system]
requires = ["poetry-core>=1.0.0"]
build-backend = "poetry.core.masonry.api"

[tool.ruff]
# List of enabled rulsets.
# See https://docs.astral.sh/ruff/rules/ for more information.
lint.select = [
    "E",   # Error
    "F",   # Pyflakes
    "W",   # Pycodestyle
    "C90", # McCabe complexity
    "I",   # Isort
    "N",   # pep8-naming
    "D",   # Pydocstyle
    "ANN", # Pytype annotations
    "S",   # Bandit
    "B",   # Bugbear
    "COM", # Commas
    "C4",  # Comprehensions
    "ISC", # Implicit string concat
    "PIE", # Unnecessary code
    "T20", # Catch prints
    "PYI", # validate pyi files
    "Q",   # Checks for quotes
    "RSE", # Checks raise statements
    "RET", # Checks return statements
    "SLF", # Self checks
    "SIM", # Simplificator
    "PTH", # Pathlib checks
    "ERA", # Checks for commented out code
    "PL",  # PyLint checks
    "RUF", # Specific to Ruff checks
]
lint.ignore = [
    "D105",    # Missing docstring in magic method
    "D107",    # Missing docstring in __init__
    "D212",    # Multi-line docstring summary should start at the first line
    "D401",    # First line should be in imperative mood
    "D104",    # Missing docstring in public package
    "D100",    # Missing docstring in public module
    "ANN401",  # typing.Any are disallowed in `**kwargs
    "PLR0913", # Too many arguments for function call
    "D106",    # Missing docstring in public nested class
]
exclude = [".venv/"]
lint.mccabe = { max-complexity = 10 }
line-length = 88

[tool.ruff.lint.per-file-ignores]
"tests/*" = [
    "S101",   # Use of assert detected
    "S301",   # Use of pickle detected
    "D103",   # Missing docstring in public function
    "SLF001", # Private member accessed
    "S311",   # Standard pseudo-random generators are not suitable for security/cryptographic purposes
    "D101",   # Missing docstring in public class
]

[tool.ruff.lint.pydocstyle]
convention = "pep257"
ignore-decorators = ["typing.overload"]

[tool.ruff.lint.pylint]
allow-magic-value-types = ["int", "str", "float"]

[tool.ruff.lint.flake8-bugbear]
extend-immutable-calls = ["taskiq_dependencies.Depends", "taskiq.TaskiqDepends"]

[tool.typos.files]
extend-exclude = [
<<<<<<< HEAD
    "docs/README.md", # because of identifier in head section
=======
    "docs/README.md",  # because of identifier in head section
>>>>>>> 9339f9d5
]<|MERGE_RESOLUTION|>--- conflicted
+++ resolved
@@ -191,9 +191,5 @@
 
 [tool.typos.files]
 extend-exclude = [
-<<<<<<< HEAD
     "docs/README.md", # because of identifier in head section
-=======
-    "docs/README.md",  # because of identifier in head section
->>>>>>> 9339f9d5
 ]