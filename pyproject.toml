--- conflicted
+++ resolved
@@ -31,14 +31,9 @@
 pydantic = ">=1.0,<=3.0"
 importlib-metadata = "*"
 pycron = "^3.0.0"
-<<<<<<< HEAD
-taskiq_dependencies = "^1.2.3"
-anyio = "^3"
-=======
 taskiq_dependencies = ">=1.3.1,<2"
 anyio = ">=3"
 packaging = ">=19"
->>>>>>> d7084681
 # For prometheus metrics
 prometheus_client = { version = "^0", optional = true }
 # For ZMQBroker
